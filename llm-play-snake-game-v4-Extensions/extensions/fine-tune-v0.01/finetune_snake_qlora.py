--- conflicted
+++ resolved
@@ -16,24 +16,9 @@
 
 import torch
 from datasets import load_dataset
-<<<<<<< HEAD
 from transformers import AutoModelForCausalLM, AutoTokenizer, TrainingArguments, Trainer, DataCollatorForLanguageModeling
 from peft import LoraConfig, get_peft_model, prepare_model_for_kbit_training
 import bitsandbytes as bnb
-=======
-
-# Import transformers components individually to avoid TensorFlow
-try:
-    from transformers import AutoTokenizer
-    from transformers import AutoModelForCausalLM
-    from transformers import TrainingArguments, Trainer
-    from peft import LoraConfig, get_peft_model
-except ImportError as e:
-    print(f"Error importing transformers: {e}")
-    print("Please ensure you have the correct versions installed:")
-    print("pip install transformers==4.36.0 torch datasets peft")
-    exit(1)
->>>>>>> 676f3702
 
 
 # Supported models and their Hugging Face identifiers
@@ -99,7 +84,6 @@
     model_name = model_map[args.model]
 
     try:
-<<<<<<< HEAD
         # Tokenizer and model
         print(f"Loading tokenizer for {args.model}...")
         tokenizer = AutoTokenizer.from_pretrained(model_name)
@@ -108,12 +92,6 @@
         if tokenizer.pad_token is None:
             tokenizer.pad_token = tokenizer.eos_token
         
-=======
-        # tokenizer and model
-        print(f"Loading tokenizer for {args.model}...")
-        tokenizer = AutoTokenizer.from_pretrained(model_name)
-
->>>>>>> 676f3702
         print(f"Loading model {args.model}...")
         model = AutoModelForCausalLM.from_pretrained(
             model_name,
@@ -122,16 +100,11 @@
             torch_dtype=torch.float16,
         )
 
-<<<<<<< HEAD
         # Prepare for QLoRA
         print("Preparing model for QLoRA training...")
         model = prepare_model_for_kbit_training(model)
         
         # Enhanced LoRA config for Snake game reasoning
-=======
-        # prepare for LoRA
-        print("Preparing model for LoRA training...")
->>>>>>> 676f3702
         lora_config = LoraConfig(
             r=args.lora_r,
             lora_alpha=args.lora_alpha,
@@ -150,7 +123,6 @@
         dataset = load_dataset("json", data_files=args.data)
 
         def tokenize_fn(batch):
-<<<<<<< HEAD
             """
             Optimized tokenization for Snake game prompt-completion format.
             Focuses on learning to generate the completion given the prompt.
@@ -168,15 +140,6 @@
                 max_length=args.max_length,
                 padding=False,  # Let data collator handle padding
                 return_tensors=None
-=======
-            # Properly concatenate prompt and completion strings with spacing
-            inputs = [p + " " + c for p, c in zip(batch["prompt"], batch["completion"])]
-            return tokenizer(
-                inputs,
-                truncation=True,
-                max_length=args.max_length,
-                padding="max_length",
->>>>>>> 676f3702
             )
             
             # Create labels for causal language modeling
